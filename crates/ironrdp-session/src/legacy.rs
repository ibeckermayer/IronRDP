use std::io::{Read, Write};
use ironrdp_connector::legacy::{encode_send_data_request, SendDataIndicationCtx};
use ironrdp_pdu::rdp::vc;
use ironrdp_pdu::rdp::vc::ChannelError;
use ironrdp_pdu::write_buf::WriteBuf;
use ironrdp_pdu::PduParsing;
<<<<<<< HEAD
use ironrdp_pdu::rdp::vc::ChannelError;
=======
use std::io::{Read, Write};
>>>>>>> ba38d2b7

use crate::{SessionError, SessionResult};

pub fn encode_dvc_message(
    initiator_id: u16,
    drdynvc_id: u16,
    dvc_pdu: vc::dvc::ClientPdu,
    dvc_data: &[u8],
    buf: &mut WriteBuf,
) -> SessionResult<()> {
    let dvc_length = dvc_pdu.buffer_length() + dvc_data.len();

    let channel_header = vc::ChannelPduHeader {
        length: u32::try_from(dvc_length).expect("dvc message size"),
        flags: vc::ChannelControlFlags::FLAG_FIRST | vc::ChannelControlFlags::FLAG_LAST,
    };

<<<<<<< HEAD
    let dvc_message = DvcMessage { channel_header, dvc_pdu, dvc_data };
=======
    let dvc_message = DvcMessage {
        channel_header,
        dvc_pdu,
        dvc_data,
    };
>>>>>>> ba38d2b7

    let previous_length = buf.filled_len();
    // [ TPKT | TPDU | SendDataRequest | vc::ChannelPduHeader | vc::dvc::ClientPdu | DvcData ]
    let written = encode_send_data_request(initiator_id, drdynvc_id, &dvc_message, buf).map_err(map_error)?;
<<<<<<< HEAD
    debug_assert_eq!(written, buf.filled_len()-previous_length);
=======
    debug_assert_eq!(written, buf.filled_len() - previous_length);
>>>>>>> ba38d2b7

    Ok(())
}

struct DvcMessage<'a> {
    channel_header: vc::ChannelPduHeader,
    dvc_pdu: vc::dvc::ClientPdu,
<<<<<<< HEAD
    dvc_data: &'a[u8],
=======
    dvc_data: &'a [u8],
>>>>>>> ba38d2b7
}

impl PduParsing for DvcMessage<'_> {
    type Error = ChannelError;

<<<<<<< HEAD
    fn from_buffer(_: impl Read) -> Result<Self, Self::Error> where Self: Sized {
        todo!()
=======
    fn from_buffer(_: impl Read) -> Result<Self, Self::Error>
    where
        Self: Sized,
    {
        Err(std::io::Error::other("legacy::DvcMessage::from_buffer called – this is a bug").into())
>>>>>>> ba38d2b7
    }

    fn to_buffer(&self, mut stream: impl Write) -> Result<(), Self::Error> {
        self.channel_header.to_buffer(&mut stream)?;
        self.dvc_pdu.to_buffer(&mut stream)?;
<<<<<<< HEAD
        stream.write(self.dvc_data)?;
=======
        stream.write_all(self.dvc_data)?;
>>>>>>> ba38d2b7
        Ok(())
    }

    fn buffer_length(&self) -> usize {
        self.channel_header.buffer_length() + self.dvc_pdu.buffer_length() + self.dvc_data.len()
    }
}

pub struct DynamicChannelCtx<'a> {
    pub dvc_pdu: vc::dvc::ServerPdu,
    pub dvc_data: &'a [u8],
}

pub fn decode_dvc_message(ctx: SendDataIndicationCtx<'_>) -> SessionResult<DynamicChannelCtx<'_>> {
    let mut user_data = ctx.user_data;

    // [ vc::ChannelPduHeader | …
    let channel_header = vc::ChannelPduHeader::from_buffer(&mut user_data)?;
    let dvc_data_len = user_data.len();
    debug_assert_eq!(dvc_data_len, channel_header.length as usize);

    // … | dvc::ServerPdu | …
    let dvc_pdu = vc::dvc::ServerPdu::from_buffer(&mut user_data, dvc_data_len)?;

    // … | DvcData ]
    let dvc_data = user_data;

    Ok(DynamicChannelCtx { dvc_pdu, dvc_data })
}

// FIXME: code should be fixed so that we never need this conversion
// For that, some code from this ironrdp_session::legacy and ironrdp_connector::legacy modules should be moved to ironrdp_pdu itself
impl From<ironrdp_connector::ConnectorErrorKind> for crate::SessionErrorKind {
    fn from(value: ironrdp_connector::ConnectorErrorKind) -> Self {
        match value {
            ironrdp_connector::ConnectorErrorKind::Pdu(e) => crate::SessionErrorKind::Pdu(e),
            ironrdp_connector::ConnectorErrorKind::Credssp(_) => panic!("unexpected"),
            ironrdp_connector::ConnectorErrorKind::AccessDenied => panic!("unexpected"),
            ironrdp_connector::ConnectorErrorKind::General => crate::SessionErrorKind::General,
            ironrdp_connector::ConnectorErrorKind::Custom => crate::SessionErrorKind::Custom,
            _ => crate::SessionErrorKind::General,
        }
    }
}

pub(crate) fn map_error(error: ironrdp_connector::ConnectorError) -> SessionError {
    error.into_other_kind()
}

impl ironrdp_error::legacy::CatchAllKind for crate::SessionErrorKind {
    const CATCH_ALL_VALUE: Self = crate::SessionErrorKind::General;
}<|MERGE_RESOLUTION|>--- conflicted
+++ resolved
@@ -1,14 +1,10 @@
-use std::io::{Read, Write};
 use ironrdp_connector::legacy::{encode_send_data_request, SendDataIndicationCtx};
 use ironrdp_pdu::rdp::vc;
 use ironrdp_pdu::rdp::vc::ChannelError;
 use ironrdp_pdu::write_buf::WriteBuf;
 use ironrdp_pdu::PduParsing;
-<<<<<<< HEAD
-use ironrdp_pdu::rdp::vc::ChannelError;
-=======
 use std::io::{Read, Write};
->>>>>>> ba38d2b7
+use std::io::{Read, Write};
 
 use crate::{SessionError, SessionResult};
 
@@ -26,24 +22,16 @@
         flags: vc::ChannelControlFlags::FLAG_FIRST | vc::ChannelControlFlags::FLAG_LAST,
     };
 
-<<<<<<< HEAD
-    let dvc_message = DvcMessage { channel_header, dvc_pdu, dvc_data };
-=======
     let dvc_message = DvcMessage {
         channel_header,
         dvc_pdu,
         dvc_data,
     };
->>>>>>> ba38d2b7
 
     let previous_length = buf.filled_len();
     // [ TPKT | TPDU | SendDataRequest | vc::ChannelPduHeader | vc::dvc::ClientPdu | DvcData ]
     let written = encode_send_data_request(initiator_id, drdynvc_id, &dvc_message, buf).map_err(map_error)?;
-<<<<<<< HEAD
-    debug_assert_eq!(written, buf.filled_len()-previous_length);
-=======
     debug_assert_eq!(written, buf.filled_len() - previous_length);
->>>>>>> ba38d2b7
 
     Ok(())
 }
@@ -51,36 +39,23 @@
 struct DvcMessage<'a> {
     channel_header: vc::ChannelPduHeader,
     dvc_pdu: vc::dvc::ClientPdu,
-<<<<<<< HEAD
-    dvc_data: &'a[u8],
-=======
     dvc_data: &'a [u8],
->>>>>>> ba38d2b7
 }
 
 impl PduParsing for DvcMessage<'_> {
     type Error = ChannelError;
 
-<<<<<<< HEAD
-    fn from_buffer(_: impl Read) -> Result<Self, Self::Error> where Self: Sized {
-        todo!()
-=======
     fn from_buffer(_: impl Read) -> Result<Self, Self::Error>
     where
         Self: Sized,
     {
         Err(std::io::Error::other("legacy::DvcMessage::from_buffer called – this is a bug").into())
->>>>>>> ba38d2b7
     }
 
     fn to_buffer(&self, mut stream: impl Write) -> Result<(), Self::Error> {
         self.channel_header.to_buffer(&mut stream)?;
         self.dvc_pdu.to_buffer(&mut stream)?;
-<<<<<<< HEAD
-        stream.write(self.dvc_data)?;
-=======
         stream.write_all(self.dvc_data)?;
->>>>>>> ba38d2b7
         Ok(())
     }
 
